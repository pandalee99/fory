--- conflicted
+++ resolved
@@ -1251,13 +1251,7 @@
 > Notes:
 >
 > 1. This mapping will execute a deep copy, all mapped fields are serialized into binary and
-<<<<<<< HEAD
-
      deserialized from that binary to map into another type.
-
-=======
->    deserialized from that binary to map into another type.
->>>>>>> a5102c58
 > 2. All struct types must be registered with same ID, otherwise Fory can not mapping to correct struct type.
 >    Be careful when you use `Fory#register(Class)`, because fory will allocate an auto-grown ID which might be
 >    inconsistent if you register classes with different order between Fory instance.
