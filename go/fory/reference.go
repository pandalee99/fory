// Licensed to the Apache Software Foundation (ASF) under one
// or more contributor license agreements.  See the NOTICE file
// distributed with this work for additional information
// regarding copyright ownership.  The ASF licenses this file
// to you under the Apache License, Version 2.0 (the
// "License"); you may not use this file except in compliance
// with the License.  You may obtain a copy of the License at
//
//   http://www.apache.org/licenses/LICENSE-2.0
//
// Unless required by applicable law or agreed to in writing,
// software distributed under the License is distributed on an
// "AS IS" BASIS, WITHOUT WARRANTIES OR CONDITIONS OF ANY
// KIND, either express or implied.  See the License for the
// specific language governing permissions and limitations
// under the License.

package fory

import (
	"encoding/json"
	"fmt"
	"reflect"
	"unsafe"
)

const (
	NullFlag int8 = -3
	// RefFlag indicates that object is a not-null value.
	// We don't use another byte to indicate REF, so that we can save one byte.
	RefFlag int8 = -2
	// NotNullValueFlag indicates that the object is a non-null value.
	NotNullValueFlag int8 = -1
	// RefValueFlag indicates that the object is a referencable and first read.
	RefValueFlag int8 = 0
)

// RefResolver class is used to track objects that have already been read or written.
type RefResolver struct {
<<<<<<< HEAD
	refTracking    bool
	writtenObjects map[refKey]int32
	readObjects    []reflect.Value
	readRefIds     []int32
	readObject     reflect.Value // last read object which is not a reference

	// basicValueCache caches boxed struct pointers keyed by their JSON representation to support reference tracking
=======
	refTracking     bool
	writtenObjects  map[refKey]int32
	readObjects     []reflect.Value
	readRefIds      []int32
	readObject      reflect.Value // last read object which is not a reference
>>>>>>> 293c9343
	basicValueCache map[interface{}]reflect.Value
}

type refKey struct {
	pointer unsafe.Pointer
	length  int // for slice and *array only
}

func newRefResolver(refTracking bool) *RefResolver {
	refResolver := &RefResolver{
		refTracking:     refTracking,
		writtenObjects:  map[refKey]int32{},
		basicValueCache: map[interface{}]reflect.Value{},
	}
	return refResolver
}

// WriteRefOrNull write reference and tag for the value if the value has been written previously,
// write null/not-null tag otherwise. Returns true if no bytes need to be written for the object.
// See https://go101.org/article/value-part.html for internal structure definitions of common types.
// Note that for slice and substring, if the start addr or length are different, we take two objects as
// different references.
func (r *RefResolver) WriteRefOrNull(buffer *ByteBuffer, value reflect.Value) (refWritten bool, err error) {
	if !r.refTracking {
		if isNil(value) {
			buffer.WriteInt8(NullFlag)
			return true, nil
		} else {
			buffer.WriteInt8(NotNullValueFlag)
			return false, nil
		}
	}
	length := 0
	isNil := false
	kind := value.Kind()
	// reference types such as channel/function are not handled here and will be handled by typeResolver.
	switch kind {
	case reflect.Ptr:
		elemValue := value.Elem()
		if elemValue.Kind() == reflect.Array {
			length = elemValue.Len()
		}
		isNil = value.IsNil()
	case reflect.Map:
		isNil = value.IsNil()
	case reflect.Slice:
		isNil = value.IsNil()
		length = value.Len()
	case reflect.Interface:
		value = value.Elem()
		switch value.Kind() {
		case reflect.Bool, reflect.Int, reflect.Int8, reflect.Int16, reflect.Int32, reflect.Int64,
			reflect.Uint, reflect.Uint8, reflect.Uint16, reflect.Uint32, reflect.Uint64,
			reflect.Float32, reflect.Float64:

			val := value.Interface()
			boxed, ok := r.basicValueCache[val]
			if !ok {
				boxed = reflect.New(value.Type())
				boxed.Elem().Set(value)
				r.basicValueCache[val] = boxed
			}
			ptr := unsafe.Pointer(boxed.Pointer())
			refKey := refKey{pointer: ptr, length: 0}
			if writtenId, ok := r.writtenObjects[refKey]; ok {
				buffer.WriteInt8(RefFlag)
				buffer.WriteVarInt32(writtenId)
				return true, nil
			}
			newWriteRefId := len(r.writtenObjects)
			if newWriteRefId >= MaxInt32 {
				return false, fmt.Errorf("too many objects execced %d to serialize", MaxInt32)
			}
			r.writtenObjects[refKey] = int32(newWriteRefId)
			buffer.WriteInt8(RefValueFlag)
			return false, nil
		default:
			return r.WriteRefOrNull(buffer, value)
		}
	case reflect.String:
		isNil = false
		str := unsafeGetBytes(value.Interface().(string))
		value = reflect.ValueOf(str)
		length = len(str)
	case reflect.Invalid:
		isNil = true
	case reflect.Struct:
<<<<<<< HEAD
		// Adds reference tracking for struct types
=======
>>>>>>> 293c9343
		raw, _ := json.Marshal(value.Interface())
		key := string(raw)
		boxed, ok := r.basicValueCache[key]
		if !ok {
			boxed = reflect.New(value.Type())
			boxed.Elem().Set(value)
			r.basicValueCache[key] = boxed
		}
		ptr := unsafe.Pointer(boxed.Pointer())
		refKey := refKey{pointer: ptr, length: 0}
		if writtenId, ok := r.writtenObjects[refKey]; ok {
			buffer.WriteInt8(RefFlag)
			buffer.WriteVarInt32(writtenId)
			return true, nil
		}
		newWriteRefId := len(r.writtenObjects)
		if newWriteRefId >= MaxInt32 {
			return false, fmt.Errorf("too many objects execced %d to serialize", MaxInt32)
		}
		r.writtenObjects[refKey] = int32(newWriteRefId)
		buffer.WriteInt8(RefValueFlag)
		return false, nil
	default:
		// The object is being written for the first time.
		buffer.WriteInt8(NotNullValueFlag)
		return false, nil
	}
	if isNil {
		buffer.WriteInt8(NullFlag)
		return true, nil
	} else {
		refKey := refKey{pointer: unsafe.Pointer(value.Pointer()), length: length}
		if writtenId, ok := r.writtenObjects[refKey]; ok {
			// The obj has been written previously.
			buffer.WriteInt8(RefFlag)
			buffer.WriteVarInt32(writtenId)
			return true, nil
		} else {
			// The id should be consistent with `nextReadRefId`
			newWriteRefId := len(r.writtenObjects)
			if newWriteRefId >= MaxInt32 {
				return false, fmt.Errorf("too many objects execced %d to serialize", MaxInt32)
			}
			r.writtenObjects[refKey] = int32(newWriteRefId)
			buffer.WriteInt8(RefValueFlag)
			return false, nil
		}
	}
}

// ReadRefOrNull returns RefFlag if a ref to a previously read object
// was read. Returns NullFlag if the object is null. Returns RefValueFlag if the object is not
// null and ref tracking is not enabled or the object is first read.
func (r *RefResolver) ReadRefOrNull(buffer *ByteBuffer) int8 {
	refTag := buffer.ReadInt8()
	if !r.refTracking {
		return refTag
	}
	if refTag == RefFlag {
		// read ref id and get object from ref resolver
		refId := buffer.ReadVarInt32()
		r.readObject = r.GetReadObject(refId)
		return RefFlag
	} else {
		r.readObject = reflect.Value{}
	}
	return refTag
}

// PreserveRefId preserve a ref id, which is used by Reference / SetReadObject to
// set up reference for object that is first deserialized.
// Returns a ref id or -1 if reference is not enabled.
func (r *RefResolver) PreserveRefId() (int32, error) {
	if !r.refTracking {
		return -1, nil
	}
	nextReadRefId_ := len(r.readObjects)
	if nextReadRefId_ > MaxInt32 {
		return 0, fmt.Errorf("referencable objects exceeds max int32")
	}
	nextReadRefId := int32(nextReadRefId_)
	r.readObjects = append(r.readObjects, reflect.Value{})
	r.readRefIds = append(r.readRefIds, nextReadRefId)
	return nextReadRefId, nil
}

func (r *RefResolver) TryPreserveRefId(buffer *ByteBuffer) (int32, error) {
	headFlag := buffer.ReadInt8()
	if headFlag == RefFlag {
		// read ref id and get object from ref resolver
		refId := buffer.ReadVarUint32()
		r.readObject = r.GetReadObject(int32(refId))
	} else {
		r.readObject = reflect.Value{}
		if headFlag == RefValueFlag {
			return r.PreserveRefId()
		}
	}
	// `headFlag` except `REF_FLAG` can be used as stub ref id because we use
	// `refId >= NOT_NULL_VALUE_FLAG` to read data.
	return int32(headFlag), nil
}

// Reference tracking references relationship. Call this method immediately after composited object such as
// object array/map/collection/bean is created so that circular reference can be deserialized correctly.
func (r *RefResolver) Reference(value reflect.Value) {
	if !r.refTracking {
		return
	}
	length := len(r.readRefIds)
	refId := r.readRefIds[length-1]
	r.readRefIds = r.readRefIds[:length-1]
	r.SetReadObject(refId, value)
}

// GetReadObject returns the object for the specified id.
func (r *RefResolver) GetReadObject(refId int32) reflect.Value {
	if !r.refTracking {
		return reflect.Value{}
	}
	if refId < 0 {
		return r.readObject
	}
	return r.readObjects[refId]
}

func (r *RefResolver) GetCurrentReadObject() reflect.Value {
	return r.readObject
}

// SetReadObject sets the id for an object that has been read.
// id: The id from {@link #NextReadRefId}.
// object: the object that has been read
func (r *RefResolver) SetReadObject(refId int32, value reflect.Value) {
	if !r.refTracking {
		return
	}
	if refId >= 0 && int(refId) < len(r.readObjects) {
		r.readObjects[refId] = value
	}
}

func (r *RefResolver) reset() {
	r.resetRead()
	r.resetWrite()
}

func (r *RefResolver) resetRead() {
	if !r.refTracking {
		return
	}
	r.readObjects = nil
	r.readRefIds = nil
	r.readObject = reflect.Value{}
}

func (r *RefResolver) resetWrite() {
	if len(r.writtenObjects) > 0 {
		r.writtenObjects = map[refKey]int32{}
	}
}

func nullable(type_ reflect.Type) bool {
	// Since we can't get value type from interface type, so we return true for interface type
	switch type_.Kind() {
	case reflect.Chan, reflect.Func, reflect.Map, reflect.Ptr, reflect.Slice, reflect.Interface, reflect.String:
		return true
	}
	return false
}

func isNil(value reflect.Value) bool {
	switch value.Kind() {
	case reflect.Chan, reflect.Func, reflect.Map, reflect.Ptr, reflect.Slice:
		return value.IsNil()
	case reflect.Interface:
		if value.IsValid() {
			return value.IsNil() || isNil(value.Elem())
		} else {
			return true
		}
	case reflect.Invalid:
		return true
	}
	return false
}<|MERGE_RESOLUTION|>--- conflicted
+++ resolved
@@ -37,7 +37,6 @@
 
 // RefResolver class is used to track objects that have already been read or written.
 type RefResolver struct {
-<<<<<<< HEAD
 	refTracking    bool
 	writtenObjects map[refKey]int32
 	readObjects    []reflect.Value
@@ -45,13 +44,6 @@
 	readObject     reflect.Value // last read object which is not a reference
 
 	// basicValueCache caches boxed struct pointers keyed by their JSON representation to support reference tracking
-=======
-	refTracking     bool
-	writtenObjects  map[refKey]int32
-	readObjects     []reflect.Value
-	readRefIds      []int32
-	readObject      reflect.Value // last read object which is not a reference
->>>>>>> 293c9343
 	basicValueCache map[interface{}]reflect.Value
 }
 
@@ -139,10 +131,7 @@
 	case reflect.Invalid:
 		isNil = true
 	case reflect.Struct:
-<<<<<<< HEAD
 		// Adds reference tracking for struct types
-=======
->>>>>>> 293c9343
 		raw, _ := json.Marshal(value.Interface())
 		key := string(raw)
 		boxed, ok := r.basicValueCache[key]
