--- conflicted
+++ resolved
@@ -162,7 +162,7 @@
 			buf.WriteInt8(NullFlag) // Write null marker
 			continue
 		}
-<<<<<<< HEAD
+
 		// The following write logic doesn’t cover the fast path for strings, so add it here
 		if elem.Kind() == reflect.String {
 			buf.WriteInt8(NotNullValueFlag)
@@ -173,8 +173,6 @@
 			}
 			continue
 		}
-=======
->>>>>>> 293c9343
 		// Handle reference tracking
 		refWritten, err := f.refResolver.WriteRefOrNull(buf, elem)
 		if err != nil {
@@ -187,7 +185,6 @@
 		// Get and write type info for each element (since types vary)
 		typeInfo, _ := f.typeResolver.getTypeInfo(elem, true)
 		buf.WriteVarInt32(typeInfo.TypeID)
-<<<<<<< HEAD
 		// When writing the actual value, detect if elem is an array and convert it
 		// to the corresponding slice type so the existing slice serializer can be reused
 		if elem.Kind() == reflect.Array {
@@ -196,9 +193,6 @@
 			reflect.Copy(slice, elem)
 			elem = slice
 		}
-=======
-		// Write actual value
->>>>>>> 293c9343
 		if err := typeInfo.Serializer.Write(f, buf, elem); err != nil {
 			return err
 		}
@@ -229,17 +223,12 @@
 		}
 	}
 	// Initialize slice with proper capacity
-<<<<<<< HEAD
-
 	if value.IsZero() || value.Cap() < length {
 		if type_.Kind() != reflect.Slice {
 			if type_.Kind() == reflect.Interface {
 				type_ = reflect.TypeOf([]interface{}{})
 			}
 		}
-=======
-	if value.IsZero() || value.Cap() < length {
->>>>>>> 293c9343
 		value.Set(reflect.MakeSlice(type_, length, length))
 		if value.Kind() == reflect.Interface || value.Kind() == reflect.Ptr {
 			value = value.Elem()
@@ -335,11 +324,7 @@
 	return -LIST
 }
 
-<<<<<<< HEAD
 func (s *sliceConcreteValueSerializer) NeedWriteRef() bool {
-=======
-func (s sliceConcreteValueSerializer) NeedWriteRef() bool {
->>>>>>> 293c9343
 	return true
 }
 
